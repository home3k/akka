package se.scalablesolutions.akka.actor

import java.util.concurrent.{CountDownLatch, TimeUnit}
import org.scalatest.junit.JUnitSuite
import org.junit.{Test, Before, After}

import se.scalablesolutions.akka.remote.{RemoteServer, RemoteClient}
import se.scalablesolutions.akka.dispatch.Dispatchers

import ProtobufProtocol.ProtobufPOJO
import Actor._

/* ---------------------------
Uses this Protobuf message:

message ProtobufPOJO {
  required uint64 id = 1;
  required string name = 2;
  required bool status = 3;
}
--------------------------- */

object ProtobufActorMessageSerializationSpec {
  val unit = TimeUnit.MILLISECONDS
  val HOSTNAME = "localhost"
  val PORT = 9990
  var server: RemoteServer = null

  class RemoteActorSpecActorBidirectional extends Actor {
    def receive = {
      case pojo: ProtobufPOJO =>
        val id = pojo.getId
        self.reply(id + 1)
      case msg =>
        throw new RuntimeException("Expected a ProtobufPOJO message but got: " + msg)
    }
  }
}

class ProtobufActorMessageSerializationSpec extends JUnitSuite {
  import ProtobufActorMessageSerializationSpec._

  @Before
  def init() {
    server = new RemoteServer
    server.start(HOSTNAME, PORT)
<<<<<<< HEAD
    server.register("RemoteActorSpecActorBidirectional", newActor[RemoteActorSpecActorBidirectional].start)
=======
    server.register("RemoteActorSpecActorBidirectional", actorOf[RemoteActorSpecActorBidirectional])
>>>>>>> 9baedab5
    Thread.sleep(1000)
  }

  // make sure the servers shutdown cleanly after the test has finished
  @After
  def finished() {
    server.shutdown
    RemoteClient.shutdownAll
    Thread.sleep(1000)
  }

  @Test
  def shouldSendReplyAsync  {
    val actor = RemoteClient.actorFor("RemoteActorSpecActorBidirectional", 5000L, HOSTNAME, PORT)
    val result = actor !! ProtobufPOJO.newBuilder
        .setId(11)
        .setStatus(true)
        .setName("Coltrane")
        .build
    assert(12L === result.get.asInstanceOf[Long])
    actor.stop
  }
}
                          <|MERGE_RESOLUTION|>--- conflicted
+++ resolved
@@ -44,11 +44,7 @@
   def init() {
     server = new RemoteServer
     server.start(HOSTNAME, PORT)
-<<<<<<< HEAD
-    server.register("RemoteActorSpecActorBidirectional", newActor[RemoteActorSpecActorBidirectional].start)
-=======
     server.register("RemoteActorSpecActorBidirectional", actorOf[RemoteActorSpecActorBidirectional])
->>>>>>> 9baedab5
     Thread.sleep(1000)
   }
 
