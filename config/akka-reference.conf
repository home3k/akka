####################
# Akka Config File #
####################

# This file has all the default settings, so all these could be removed with no visible effect.
# Modify as needed.

log {
  filename = "./logs/akka.log"
  roll = "daily"  # Options: never, hourly, daily, sunday/monday/...
  level = "debug" # Options: fatal, critical, error, warning, info, debug, trace
  console = on
  # syslog_host = ""
  # syslog_server_name = ""

  akka { # example of package level logging settings
    node = "se.scalablesolutions.akka"
    level = "debug"
  }
}

akka {
  version = "0.10"

  time-unit = "seconds" # default timeout time unit for all timeout properties throughout the config

  # FQN (Fully Qualified Name) to the class doing initial typed actor/actor
  # supervisor bootstrap, should be defined in default constructor
  boot = ["sample.camel.Boot",
          "sample.rest.java.Boot",
          "sample.rest.scala.Boot",
          "sample.security.Boot"]

  actor {
    timeout = 5              # default timeout for future based invocations
    serialize-messages = off # does a deep clone of (non-primitive) messages to ensure immutability
    throughput = 5           # default throughput for ExecutorBasedEventDrivenDispatcher
  }

  stm {
    fair = on             # should global transactions be fair or non-fair (non fair yield better performance)
    jta-aware = off       # 'on' means that if there JTA Transaction Manager available then the STM will
                          # begin (or join), commit or rollback the JTA transaction. Default is 'off'.
    timeout = 5           # default timeout for blocking transactions and transaction set (in unit defined by 
                          # the time-unit property)
  }

  jta {
    provider = "from-jndi" # Options: "from-jndi" (means that Akka will try to detect a TransactionManager in the JNDI)
                           #          "atomikos" (means that Akka will use the Atomikos based JTA impl in 'akka-jta',
                           #          e.g. you need the akka-jta JARs on classpath).
    timeout = 60
  }

  rest {
    service = on
    hostname = "localhost"
    port = 9998
    filters = ["se.scalablesolutions.akka.security.AkkaSecurityFilterFactory"]     # List with all jersey filters to use
    resource_packages = ["sample.rest.scala",
                         "sample.rest.java",
                         "sample.security"] # List with all resource packages for your Jersey services
    authenticator = "sample.security.BasicAuthenticationService" # The authentication service to use. Need to be overridden (uses sample now)
    #maxInactiveActivity = 60000 #Atmosphere CometSupport maxInactiveActivity
    #IF you are using a KerberosAuthenticationActor
    #   kerberos {
    #     servicePrincipal = "HTTP/localhost@EXAMPLE.COM"
    #     keyTabLocation   = "URL to keytab"
    #     kerberosDebug    = "true"
    #     realm            = "EXAMPLE.COM"
    #   }
  }

  remote {
    compression-scheme = "zlib" # Options: "zlib" (lzf to come), leave out for no compression
    zlib-compression-level = 6  # Options: 0-9 (1 being fastest and 9 being the most compressed), default is 6

<<<<<<< HEAD
    <ssl>
      service = off #on / off

      #You can either use java command-line options or use the settings below

      #key-store-type = "pkcs12" #Same as -Djavax.net.ssl.keyStoreType=pkcs12
      #key-store = "yourcertificate.p12" #Same as -Djavax.net.ssl.keyStore=yourcertificate.p12
      #key-store-pass = "$PASS" #Same as -Djavax.net.ssl.keyStorePassword=$PASS

      #trust-store-type = "jks"            #Same as -Djavax.net.ssl.trustStoreType=jks
      #trust-store = "your.keystore" #Same as -Djavax.net.ssl.trustStore=your.keystore
      #trust-store-pass = "$PASS" #-Djavax.net.ssl.trustStorePassword=$PASS

      #This can be useful for debugging
      debug = off #if on, very verbose debug, same as -Djavax.net.debug=ssl
    </ssl>

    <cluster>
=======
    cluster {
>>>>>>> 5809a01c
      service = on
      name = "default"                                                        # The name of the cluster
      serializer = "se.scalablesolutions.akka.serialization.Serializer$Java$" # FQN of the serializer class
    }

    server {
      service = on
      hostname = "localhost"
      port = 9999
      connection-timeout = 1
    }

    client {
      reconnect-delay = 5
      read-timeout = 10
    }
  }

  storage {
    cassandra {
      hostname = "127.0.0.1"        # IP address or hostname of one of the Cassandra cluster's seeds
      port = 9160
      consistency-level = "QUORUM"  # Options: ZERO, ONE, QUORUM, DCQUORUM, DCQUORUMSYNC, ALL, ANY
    }

    mongodb {
      hostname = "127.0.0.1"        # IP address or hostname of the MongoDB DB instance
      port = 27017
      dbname = "mydb"
    }

    redis {
      hostname = "127.0.0.1"        # IP address or hostname of the Redis instance
      port = 6379
    }
  }
}<|MERGE_RESOLUTION|>--- conflicted
+++ resolved
@@ -75,9 +75,8 @@
     compression-scheme = "zlib" # Options: "zlib" (lzf to come), leave out for no compression
     zlib-compression-level = 6  # Options: 0-9 (1 being fastest and 9 being the most compressed), default is 6
 
-<<<<<<< HEAD
-    <ssl>
-      service = off #on / off
+    ssl {
+      service = off #on / off (THIS FEATURE IS NOT ACTIVATED YET, STAY TUNED)
 
       #You can either use java command-line options or use the settings below
 
@@ -91,12 +90,9 @@
 
       #This can be useful for debugging
       debug = off #if on, very verbose debug, same as -Djavax.net.debug=ssl
-    </ssl>
+    }
 
-    <cluster>
-=======
     cluster {
->>>>>>> 5809a01c
       service = on
       name = "default"                                                        # The name of the cluster
       serializer = "se.scalablesolutions.akka.serialization.Serializer$Java$" # FQN of the serializer class
