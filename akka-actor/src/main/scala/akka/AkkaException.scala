--- conflicted
+++ resolved
@@ -19,12 +19,8 @@
  *
  * @author <a href="http://jonasboner.com">Jonas Bon&#233;r</a>
  */
-<<<<<<< HEAD
-@serializable abstract class AkkaException(message: String) extends {
-=======
 @serializable abstract class AkkaException(message: String = "") extends RuntimeException(message) {
   import AkkaException._
->>>>>>> 26ca48a3
   val exceptionName = getClass.getName
   val uuid = "%s_%s".format(AkkaException.hostname, newUuid)
 } with RuntimeException(message) {
