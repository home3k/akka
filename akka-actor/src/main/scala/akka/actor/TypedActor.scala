package akka.actor

/**
 * Copyright (C) 2009-2011 Scalable Solutions AB <http://scalablesolutions.se>
 */

import akka.japi.{ Creator, Option ⇒ JOption }
<<<<<<< HEAD
import akka.actor.Actor.{ actorOf, futureToAnyOptionAsTypedOption }
import akka.dispatch.{ MessageDispatcher, Dispatchers, Future, FutureTimeoutException }
=======
import akka.actor.Actor._
import akka.dispatch.{ MessageDispatcher, Dispatchers, Future }
>>>>>>> 3d54c099
import java.lang.reflect.{ InvocationTargetException, Method, InvocationHandler, Proxy }
import akka.util.{ Duration }
import java.util.concurrent.atomic.{ AtomicReference ⇒ AtomVar }

//TODO Document this class, not only in Scaladoc, but also in a dedicated typed-actor.rst, for both java and scala
object TypedActor {
  private val selfReference = new ThreadLocal[AnyRef]

  def self[T <: AnyRef] = selfReference.get.asInstanceOf[T] match {
    case null ⇒ throw new IllegalStateException("Calling TypedActor.self outside of a TypedActor implementation method!")
    case some ⇒ some
  }

  private[akka] class TypedActor[R <: AnyRef, T <: R](val proxyRef: AtomVar[R], createInstance: ⇒ T) extends Actor {
    val me = createInstance
    def receive = {
      case m: MethodCall ⇒
        selfReference set proxyRef.get
        try {
          m match {
            case m if m.isOneWay        ⇒ m(me)
            case m if m.returnsFuture_? ⇒ self.senderFuture.get completeWith m(me).asInstanceOf[Future[Any]]
            case m                      ⇒ self reply m(me)
          }
        } finally { selfReference set null }
    }
  }

  case class TypedActorInvocationHandler(actor: ActorRef) extends InvocationHandler {
    def invoke(proxy: AnyRef, method: Method, args: Array[AnyRef]): AnyRef = method.getName match {
      case "toString" ⇒ actor.toString
      case "equals"   ⇒ (args.length == 1 && (proxy eq args(0)) || actor == getActorRefFor(args(0))).asInstanceOf[AnyRef] //Force boxing of the boolean
      case "hashCode" ⇒ actor.hashCode.asInstanceOf[AnyRef]
      case _ ⇒
        implicit val timeout = Actor.Timeout(actor.timeout)
        MethodCall(method, args) match {
          case m if m.isOneWay ⇒
            actor ! m
            null
          case m if m.returnsFuture_? ⇒
            actor ? m
          case m if m.returnsJOption_? || m.returnsOption_? ⇒
<<<<<<< HEAD
            val f = actor ? m
            try { f.await } catch { case _: FutureTimeoutException ⇒ }
            f.value match {
              case None | Some(Right(null))     ⇒ if (m.returnsJOption_?) JOption.none[Any] else None
              case Some(Right(joption: AnyRef)) ⇒ joption
              case Some(Left(ex))               ⇒ throw ex
=======
            (actor ? m).as[AnyRef] match {
              case Some(null) | None ⇒ if (m.returnsJOption_?) JOption.none[Any] else None
              case Some(joption)     ⇒ joption
>>>>>>> 3d54c099
            }
          case m ⇒
            (actor ? m).get
        }
    }
  }

  object Configuration { //TODO: Replace this with the new ActorConfiguration when it exists
    val defaultTimeout = Duration(Actor.TIMEOUT, "millis")
    val defaultConfiguration = new Configuration(defaultTimeout, Dispatchers.defaultGlobalDispatcher)
    def apply(): Configuration = defaultConfiguration
  }
  case class Configuration(timeout: Duration = Configuration.defaultTimeout, dispatcher: MessageDispatcher = Dispatchers.defaultGlobalDispatcher)

  case class MethodCall(method: Method, parameters: Array[AnyRef]) {
    def isOneWay = method.getReturnType == java.lang.Void.TYPE
    def returnsFuture_? = classOf[Future[_]].isAssignableFrom(method.getReturnType)
    def returnsJOption_? = classOf[akka.japi.Option[_]].isAssignableFrom(method.getReturnType)
    def returnsOption_? = classOf[scala.Option[_]].isAssignableFrom(method.getReturnType)

    def apply(instance: AnyRef): AnyRef = try {
      parameters match { //We do not yet obey Actor.SERIALIZE_MESSAGES
        case null                     ⇒ method.invoke(instance)
        case args if args.length == 0 ⇒ method.invoke(instance)
        case args                     ⇒ method.invoke(instance, args: _*)
      }
    } catch { case i: InvocationTargetException ⇒ throw i.getTargetException }

    private def writeReplace(): AnyRef = new SerializedMethodCall(method.getDeclaringClass, method.getName, method.getParameterTypes, parameters)
  }

  case class SerializedMethodCall(ownerType: Class[_], methodName: String, parameterTypes: Array[Class[_]], parameterValues: Array[AnyRef]) {
    //TODO implement writeObject and readObject to serialize
    //TODO Possible optimization is to special encode the parameter-types to conserve space
    private def readResolve(): AnyRef = MethodCall(ownerType.getDeclaredMethod(methodName, parameterTypes: _*), parameterValues)
  }

  def typedActorOf[R <: AnyRef, T <: R](interface: Class[R], impl: Class[T], config: Configuration): R =
    createProxyAndTypedActor(interface, impl.newInstance, config, interface.getClassLoader)

  def typedActorOf[R <: AnyRef, T <: R](interface: Class[R], impl: Creator[T], config: Configuration): R =
    createProxyAndTypedActor(interface, impl.create, config, interface.getClassLoader)

  def typedActorOf[R <: AnyRef, T <: R](interface: Class[R], impl: Class[T], config: Configuration, loader: ClassLoader): R =
    createProxyAndTypedActor(interface, impl.newInstance, config, loader)

  def typedActorOf[R <: AnyRef, T <: R](interface: Class[R], impl: Creator[T], config: Configuration, loader: ClassLoader): R =
    createProxyAndTypedActor(interface, impl.create, config, loader)

  def typedActorOf[R <: AnyRef, T <: R](impl: Class[T], config: Configuration, loader: ClassLoader): R =
    createProxyAndTypedActor(impl, impl.newInstance, config, loader)

  def typedActorOf[R <: AnyRef, T <: R](config: Configuration = Configuration(), loader: ClassLoader = null)(implicit m: Manifest[T]): R = {
    val clazz = m.erasure.asInstanceOf[Class[T]]
    createProxyAndTypedActor(clazz, clazz.newInstance, config, if (loader eq null) clazz.getClassLoader else loader)
  }

  def stop(typedActor: AnyRef): Boolean = getActorRefFor(typedActor) match {
    case null ⇒ false
    case ref  ⇒ ref.stop; true
  }

  def getActorRefFor(typedActor: AnyRef): ActorRef = invocationHandlerFor(typedActor) match {
    case null    ⇒ null
    case handler ⇒ handler.actor
  }

  def invocationHandlerFor(typedActor_? : AnyRef): TypedActorInvocationHandler =
    if ((typedActor_? ne null) && Proxy.isProxyClass(typedActor_?.getClass)) typedActor_? match {
      case null ⇒ null
      case other ⇒ Proxy.getInvocationHandler(other) match {
        case null                                 ⇒ null
        case handler: TypedActorInvocationHandler ⇒ handler
        case _                                    ⇒ null
      }
    }
    else null

  def isTypedActor(typedActor_? : AnyRef): Boolean = invocationHandlerFor(typedActor_?) ne null

  def createProxy[R <: AnyRef](constructor: ⇒ Actor, config: Configuration = Configuration(), loader: ClassLoader = null)(implicit m: Manifest[R]): R =
    createProxy[R](extractInterfaces(m.erasure), (ref: AtomVar[R]) ⇒ constructor, config, if (loader eq null) m.erasure.getClassLoader else loader)

  def createProxy[R <: AnyRef](interfaces: Array[Class[_]], constructor: Creator[Actor], config: Configuration, loader: ClassLoader): R =
    createProxy(interfaces, (ref: AtomVar[R]) ⇒ constructor.create, config, loader)

  def createProxy[R <: AnyRef](interfaces: Array[Class[_]], constructor: ⇒ Actor, config: Configuration, loader: ClassLoader): R =
    createProxy[R](interfaces, (ref: AtomVar[R]) ⇒ constructor, config, loader)

  /* Internal API */

  private[akka] def createProxy[R <: AnyRef](interfaces: Array[Class[_]], constructor: (AtomVar[R]) ⇒ Actor, config: Configuration, loader: ClassLoader): R = {
    val proxyRef = new AtomVar[R]
    configureAndProxyLocalActorRef[R](interfaces, proxyRef, constructor(proxyRef), config, loader)
  }

  private[akka] def createProxyAndTypedActor[R <: AnyRef, T <: R](interface: Class[_], constructor: ⇒ T, config: Configuration, loader: ClassLoader): R =
    createProxy[R](extractInterfaces(interface), (ref: AtomVar[R]) ⇒ new TypedActor[R, T](ref, constructor), config, loader)

  private[akka] def configureAndProxyLocalActorRef[T <: AnyRef](interfaces: Array[Class[_]], proxyRef: AtomVar[T], actor: ⇒ Actor, config: Configuration, loader: ClassLoader): T = {

    val ref = actorOf(actor)

    ref.timeout = config.timeout.toMillis
    ref.dispatcher = config.dispatcher

    val proxy: T = Proxy.newProxyInstance(loader, interfaces, new TypedActorInvocationHandler(ref)).asInstanceOf[T]
    proxyRef.set(proxy) // Chicken and egg situation we needed to solve, set the proxy so that we can set the self-reference inside each receive
    Actor.registry.registerTypedActor(ref, proxy) //We only have access to the proxy from the outside, so register it with the ActorRegistry, will be removed on actor.stop
    proxy
  }

  private[akka] def extractInterfaces(clazz: Class[_]): Array[Class[_]] = if (clazz.isInterface) Array[Class[_]](clazz) else clazz.getInterfaces
}<|MERGE_RESOLUTION|>--- conflicted
+++ resolved
@@ -5,13 +5,8 @@
  */
 
 import akka.japi.{ Creator, Option ⇒ JOption }
-<<<<<<< HEAD
-import akka.actor.Actor.{ actorOf, futureToAnyOptionAsTypedOption }
+import akka.actor.Actor._
 import akka.dispatch.{ MessageDispatcher, Dispatchers, Future, FutureTimeoutException }
-=======
-import akka.actor.Actor._
-import akka.dispatch.{ MessageDispatcher, Dispatchers, Future }
->>>>>>> 3d54c099
 import java.lang.reflect.{ InvocationTargetException, Method, InvocationHandler, Proxy }
 import akka.util.{ Duration }
 import java.util.concurrent.atomic.{ AtomicReference ⇒ AtomVar }
@@ -54,21 +49,15 @@
           case m if m.returnsFuture_? ⇒
             actor ? m
           case m if m.returnsJOption_? || m.returnsOption_? ⇒
-<<<<<<< HEAD
             val f = actor ? m
             try { f.await } catch { case _: FutureTimeoutException ⇒ }
             f.value match {
               case None | Some(Right(null))     ⇒ if (m.returnsJOption_?) JOption.none[Any] else None
               case Some(Right(joption: AnyRef)) ⇒ joption
               case Some(Left(ex))               ⇒ throw ex
-=======
-            (actor ? m).as[AnyRef] match {
-              case Some(null) | None ⇒ if (m.returnsJOption_?) JOption.none[Any] else None
-              case Some(joption)     ⇒ joption
->>>>>>> 3d54c099
             }
           case m ⇒
-            (actor ? m).get
+            (actor ? m).get.asInstanceOf[AnyRef]
         }
     }
   }
